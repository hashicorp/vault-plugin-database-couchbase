--- conflicted
+++ resolved
@@ -8,10 +8,7 @@
       docker_layer_caching: true
     environment:
       GO_VERSION: 1.14.4
-<<<<<<< HEAD
-=======
       VAULT_ACC: true
->>>>>>> 948bb513
     #### TEMPLATE_NOTE: go expects specific checkout path representing url
     #### expecting it in the form of
     ####   /go/src/github.com/circleci/go-tool
